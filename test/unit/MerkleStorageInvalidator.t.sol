--- conflicted
+++ resolved
@@ -3,30 +3,20 @@
 
 import { Merkle } from "murky/src/Merkle.sol";
 
-import { IOrderMixin } from "limit-order-protocol/contracts/interfaces/IOrderMixin.sol";
 import { ITakerInteraction } from "limit-order-protocol/contracts/interfaces/ITakerInteraction.sol";
-import { MakerTraits } from "limit-order-protocol/contracts/libraries/MakerTraitsLib.sol";
-import { Address } from "solidity-utils/contracts/libraries/AddressLib.sol";
 
 import { IMerkleStorageInvalidator } from "contracts/interfaces/IMerkleStorageInvalidator.sol";
 
-<<<<<<< HEAD
-import { Address, BaseSetup, IOrderMixin } from "../utils/BaseSetup.sol";
-=======
 import { BaseSetup } from "../utils/BaseSetup.sol";
->>>>>>> ccce0997
+import { CrossChainTestLib } from "../utils/libraries/CrossChainTestLib.sol";
 
 contract MerkleStorageInvalidatorTest is BaseSetup {
 
     Merkle public merkle = new Merkle();
     bytes32 public root;
-    address[] public resolvers = new address[](1);
-    Address public dstWithParts;
 
     function setUp() public virtual override {
         BaseSetup.setUp();
-        resolvers[0] = bob.addr;
-        dstWithParts = Address.wrap(uint160(address(dai)));
     }
 
     /* solhint-disable func-name-mixedcase */
@@ -46,22 +36,15 @@
         bytes32[] memory proof = merkle.getProof(hashedPairs, idx);
         assert(merkle.verifyProof(root, proof, hashedPairs[idx]));
 
-        (
-            IOrderMixin.Order memory order,
-            bytes32 orderHash,
-            /* bytes memory extraData */,
-            bytes memory extension,
-            /* IBaseEscrow srcClone */,
-            /* IBaseEscrow.Immutables memory immutables */
-        ) = _prepareDataSrcCustom(
-            root, MAKING_AMOUNT, TAKING_AMOUNT, SRC_SAFETY_DEPOSIT, DST_SAFETY_DEPOSIT, dstWithParts, address(0), false, true, resolvers
+        CrossChainTestLib.SwapData memory swapData = _prepareDataSrcCustom(
+            root, MAKING_AMOUNT, TAKING_AMOUNT, SRC_SAFETY_DEPOSIT, DST_SAFETY_DEPOSIT, dstWithParts, address(0), false, true
         );
 
         vm.prank(address(limitOrderProtocol));
         ITakerInteraction(escrowFactory).takerInteraction(
-            order,
-            extension,
-            orderHash,
+            swapData.order,
+            swapData.extension,
+            swapData.orderHash,
             bob.addr,
             MAKING_AMOUNT,
             TAKING_AMOUNT,
@@ -69,7 +52,7 @@
             abi.encode(proof, idx, hashedSecrets[idx])
         );
         (uint256 storedIndex, bytes32 storedLeaf) = IMerkleStorageInvalidator(escrowFactory).lastValidated(
-            keccak256(abi.encodePacked(orderHash, root))
+            keccak256(abi.encodePacked(swapData.orderHash, root))
         );
         assertEq(storedIndex, idx + 1);
         assertEq(storedLeaf, hashedSecrets[idx]);
@@ -89,25 +72,16 @@
 
         bytes32[] memory proof = merkle.getProof(hashedPairs, idx);
 
-        (
-            IOrderMixin.Order memory order,
-            bytes32 orderHash,
-            /* bytes memory extraData */,
-            bytes memory extension,
-            /* IBaseEscrow srcClone */,
-            /* IBaseEscrow.Immutables memory immutables */
-        ) = _prepareDataSrcCustom(
-            root, MAKING_AMOUNT, TAKING_AMOUNT, SRC_SAFETY_DEPOSIT, DST_SAFETY_DEPOSIT, dstWithParts, address(0), false, true, resolvers
-        );
+        CrossChainTestLib.SwapData memory swapData = _prepareDataSrc(false, true);
 
         uint256 wrongIndex = idx + 1 < secretsAmount ? idx + 1 : idx - 1;
 
         vm.prank(address(limitOrderProtocol));
         vm.expectRevert(IMerkleStorageInvalidator.InvalidProof.selector);
         ITakerInteraction(escrowFactory).takerInteraction(
-            order,
-            extension,
-            orderHash,
+            swapData.order,
+            swapData.extension,
+            swapData.orderHash,
             bob.addr,
             MAKING_AMOUNT,
             TAKING_AMOUNT,
