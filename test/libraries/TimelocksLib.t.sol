--- conflicted
+++ resolved
@@ -29,33 +29,24 @@
             timestamp
         );
 
-<<<<<<< HEAD
         assertEq(timelocksLibMock.rescueStart(timelocksTest, RESCUE_DELAY), timestamp + RESCUE_DELAY);
         assertEq(timelocksLibMock.srcWithdrawalStart(timelocksTest), timestamp + srcTimelocks.finality);
         assertEq(timelocksLibMock.srcCancellationStart(timelocksTest), timestamp + srcTimelocks.finality + srcTimelocks.withdrawal);
-        assertEq(timelocksLibMock.srcPubCancellationStart(timelocksTest), timestamp + srcTimelocks.finality + srcTimelocks.withdrawal + srcTimelocks.cancel);
+        assertEq(
+            timelocksLibMock.srcPubCancellationStart(timelocksTest),
+            timestamp + srcTimelocks.finality + srcTimelocks.withdrawal + srcTimelocks.cancel
+        );
         assertEq(timelocksLibMock.dstWithdrawalStart(timelocksTest), timestamp + dstTimelocks.finality);
         assertEq(timelocksLibMock.dstPubWithdrawalStart(timelocksTest), timestamp + dstTimelocks.finality + dstTimelocks.withdrawal);
-        assertEq(timelocksLibMock.dstCancellationStart(timelocksTest), timestamp + dstTimelocks.finality + dstTimelocks.withdrawal + dstTimelocks.publicWithdrawal);
+        assertEq(
+            timelocksLibMock.dstCancellationStart(timelocksTest),
+            timestamp + dstTimelocks.finality + dstTimelocks.withdrawal + dstTimelocks.publicWithdrawal
+        );
     }
 
     function test_setDeployedAt() public {
         uint256 timestamp = block.timestamp;
         assertEq(Timelocks.unwrap(timelocksLibMock.setDeployedAt(Timelocks.wrap(0), timestamp)), timestamp);
-=======
-        assertEq(timelocksTest.rescueStart(RESCUE_DELAY), timestamp + RESCUE_DELAY);
-        assertEq(timelocksTest.srcWithdrawalStart(), timestamp + srcTimelocks.finality);
-        assertEq(timelocksTest.srcCancellationStart(), timestamp + srcTimelocks.finality + srcTimelocks.withdrawal);
-        assertEq(
-            timelocksTest.srcPubCancellationStart(), timestamp + srcTimelocks.finality + srcTimelocks.withdrawal + srcTimelocks.cancel
-        );
-        assertEq(timelocksTest.dstWithdrawalStart(), timestamp + dstTimelocks.finality);
-        assertEq(timelocksTest.dstPubWithdrawalStart(), timestamp + dstTimelocks.finality + dstTimelocks.withdrawal);
-        assertEq(
-            timelocksTest.dstCancellationStart(),
-            timestamp + dstTimelocks.finality + dstTimelocks.withdrawal + dstTimelocks.publicWithdrawal
-        );
->>>>>>> 18a1e6ad
     }
 
     /* solhint-enable func-name-mixedcase */
