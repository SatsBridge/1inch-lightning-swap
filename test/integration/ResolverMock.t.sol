// SPDX-License-Identifier: MIT

pragma solidity 0.8.23;

<<<<<<< HEAD
import { Address } from "solidity-utils/contracts/libraries/AddressLib.sol";
import { IBaseEscrow } from "../../contracts/interfaces/IBaseEscrow.sol";
import { IEscrowDst } from "../../contracts/interfaces/IEscrowDst.sol";
import { IEscrowSrc } from "../../contracts/interfaces/IEscrowSrc.sol";
import { Timelocks } from "../../contracts/libraries/TimelocksLib.sol";
import { IResolverMock, ResolverMock } from "../../contracts/mocks/ResolverMock.sol";
import { BaseSetup, IOrderMixin, TakerTraits } from "../utils/BaseSetup.sol";
=======
import { TakerTraits } from "limit-order-protocol/contracts/libraries/TakerTraitsLib.sol";

import { IBaseEscrow } from "contracts/interfaces/IBaseEscrow.sol";
import { IEscrowDst } from "contracts/interfaces/IEscrowDst.sol";
import { Timelocks } from "contracts/libraries/TimelocksLib.sol";
import { IResolverMock, ResolverMock } from "contracts/mocks/ResolverMock.sol";
import { BaseSetup } from "../utils/BaseSetup.sol";
import { CrossChainTestLib } from "../utils/libraries/CrossChainTestLib.sol";
>>>>>>> ccce0997

contract IntegrationResolverMockTest is BaseSetup {
    /* solhint-disable-next-line private-vars-leading-underscore */
    address private resolverMock;
    Address public dstWithParts;

    function setUp() public virtual override {
        BaseSetup.setUp();
        resolverMock = address(new ResolverMock(escrowFactory, limitOrderProtocol, address(this)));
        resolvers[0] = address(resolverMock);
        vm.label(resolverMock, "resolverMock");
        vm.deal(resolverMock, 100 ether);
        dai.mint(resolverMock, 1000 ether);
        inch.mint(resolverMock, 1000 ether);
        vm.startPrank(resolverMock);
        inch.approve(address(feeBank), 1000 ether);
        feeBank.deposit(10 ether);
        vm.stopPrank();
        dstWithParts = Address.wrap(uint160(address(dai)));
    }

    /* solhint-disable func-name-mixedcase */

    function test_MockDeploySrc() public {
        vm.warp(1710288000); // set current timestamp
        (timelocks, timelocksDst) = CrossChainTestLib.setTimelocks(srcTimelocks, dstTimelocks);

        resolvers[0] = resolverMock;

<<<<<<< HEAD
        (
            IOrderMixin.Order memory order,
            bytes32 orderHash,
            /* bytes memory extraData */,
            bytes memory extension,
            IBaseEscrow srcClone,
            IBaseEscrow.Immutables memory immutables
        ) = _prepareDataSrcCustom(
            HASHED_SECRET,
            MAKING_AMOUNT,
            TAKING_AMOUNT,
            SRC_SAFETY_DEPOSIT,
            DST_SAFETY_DEPOSIT,
            dstWithParts,
            address(0),
            false,
            false,
            resolvers
        );
=======
        CrossChainTestLib.SwapData memory swapData = _prepareDataSrc(false, false);
>>>>>>> ccce0997

        (uint8 v, bytes32 r, bytes32 s) = vm.sign(alice.privateKey, swapData.orderHash);
        bytes32 vs = bytes32((uint256(v - 27) << 255)) | s;

        (TakerTraits takerTraits, bytes memory args) = CrossChainTestLib.buildTakerTraits(
            true, // makingAmount
            false, // unwrapWeth
            false, // skipMakerPermit
            false, // usePermit2
            address(0), // target
            swapData.extension,
            "", // interaction
            0 // threshold
        );

        swapData.immutables.timelocks = Timelocks.wrap(Timelocks.unwrap(swapData.immutables.timelocks) & ~(uint256(type(uint32).max)));

        assertEq(usdc.balanceOf(address(swapData.srcClone)), 0);
        assertEq(address(swapData.srcClone).balance, 0);

        IResolverMock(resolverMock).deploySrc(
            swapData.immutables,
            swapData.order,
            r,
            vs,
            MAKING_AMOUNT,
            takerTraits,
            args
        );

        assertEq(usdc.balanceOf(address(swapData.srcClone)), MAKING_AMOUNT);
        assertEq(address(swapData.srcClone).balance, SRC_SAFETY_DEPOSIT);
    }

    function test_MockWithdrawToSrc() public {
        resolvers[0] = resolverMock;
<<<<<<< HEAD
        (
            IOrderMixin.Order memory order,
            bytes32 orderHash,
            /* bytes memory extraData */,
            bytes memory extension,
            IEscrowSrc srcClone,
            IBaseEscrow.Immutables memory immutables
        ) = _prepareDataSrcCustom(
            HASHED_SECRET,
            MAKING_AMOUNT,
            TAKING_AMOUNT,
            SRC_SAFETY_DEPOSIT,
            DST_SAFETY_DEPOSIT,
            dstWithParts,
            address(0),
            false,
            false,
            resolvers
        );
=======
        CrossChainTestLib.SwapData memory swapData = _prepareDataSrc(false, false);
>>>>>>> ccce0997

        (uint8 v, bytes32 r, bytes32 s) = vm.sign(alice.privateKey, swapData.orderHash);
        bytes32 vs = bytes32((uint256(v - 27) << 255)) | s;

        (TakerTraits takerTraits, bytes memory args) = CrossChainTestLib.buildTakerTraits(
            true, // makingAmount
            false, // unwrapWeth
            false, // skipMakerPermit
            false, // usePermit2
            address(0), // target
            swapData.extension, // swapData.extension
            "", // interaction
            0 // threshold
        );

        // deploy escrow
        IResolverMock(resolverMock).deploySrc(
            swapData.immutables,
            swapData.order,
            r,
            vs,
            MAKING_AMOUNT,
            takerTraits,
            args
        );

        uint256 aliceBalance = usdc.balanceOf(alice.addr);
        uint256 resolverBalanceNative = resolverMock.balance;

        assertEq(usdc.balanceOf(address(swapData.srcClone)), MAKING_AMOUNT);
        assertEq(address(swapData.srcClone).balance, SRC_SAFETY_DEPOSIT);

        address[] memory targets = new address[](1);
        bytes[] memory arguments = new bytes[](1);
        targets[0] = address(swapData.srcClone);
        arguments[0] = abi.encodePacked(swapData.srcClone.withdrawTo.selector, abi.encode(SECRET, alice.addr, swapData.immutables));

        skip(srcTimelocks.withdrawal + 10);
        IResolverMock(resolverMock).arbitraryCalls(targets, arguments);

        assertEq(usdc.balanceOf(alice.addr), aliceBalance + MAKING_AMOUNT);
        assertEq(resolverMock.balance, resolverBalanceNative + SRC_SAFETY_DEPOSIT);
        assertEq(usdc.balanceOf(address(swapData.srcClone)), 0);
        assertEq(address(swapData.srcClone).balance, 0);
    }

    function test_MockCancelSrc() public {
        resolvers[0] = resolverMock;
<<<<<<< HEAD
        (
            IOrderMixin.Order memory order,
            bytes32 orderHash,
            /* bytes memory extraData */,
            bytes memory extension,
            IEscrowSrc srcClone,
            IBaseEscrow.Immutables memory immutables
        ) = _prepareDataSrcCustom(
            HASHED_SECRET,
            MAKING_AMOUNT,
            TAKING_AMOUNT,
            SRC_SAFETY_DEPOSIT,
            DST_SAFETY_DEPOSIT,
            dstWithParts,
            address(0),
            false,
            false,
            resolvers
        );
=======
        CrossChainTestLib.SwapData memory swapData = _prepareDataSrc(false, false);
>>>>>>> ccce0997

        (uint8 v, bytes32 r, bytes32 s) = vm.sign(alice.privateKey, swapData.orderHash);
        bytes32 vs = bytes32((uint256(v - 27) << 255)) | s;

        (TakerTraits takerTraits, bytes memory args) = CrossChainTestLib.buildTakerTraits(
            true, // makingAmount
            false, // unwrapWeth
            false, // skipMakerPermit
            false, // usePermit2
            address(0), // target
            swapData.extension, // swapData.extension
            "", // interaction
            0 // threshold
        );

        // deploy escrow
        IResolverMock(resolverMock).deploySrc(
            swapData.immutables,
            swapData.order,
            r,
            vs,
            MAKING_AMOUNT,
            takerTraits,
            args
        );

        uint256 aliceBalance = usdc.balanceOf(alice.addr);
        uint256 resolverBalanceNative = resolverMock.balance;

        assertEq(usdc.balanceOf(address(swapData.srcClone)), MAKING_AMOUNT);
        assertEq(address(swapData.srcClone).balance, SRC_SAFETY_DEPOSIT);

        address[] memory targets = new address[](1);
        bytes[] memory arguments = new bytes[](1);
        targets[0] = address(swapData.srcClone);
        arguments[0] = abi.encodePacked(swapData.srcClone.cancel.selector, abi.encode(swapData.immutables));

        skip(srcTimelocks.cancellation + 10);
        // Cancel escrow
        IResolverMock(resolverMock).arbitraryCalls(targets, arguments);

        assertEq(usdc.balanceOf(alice.addr), aliceBalance + MAKING_AMOUNT);
        assertEq(resolverMock.balance, resolverBalanceNative + SRC_SAFETY_DEPOSIT);
        assertEq(usdc.balanceOf(address(swapData.srcClone)), 0);
        assertEq(address(swapData.srcClone).balance, 0);
    }

    function test_MockPublicCancelSrc() public {
        resolvers = new address[](2);
        resolvers[0] = bob.addr;
        resolvers[1] = resolverMock;
<<<<<<< HEAD
        (
            IOrderMixin.Order memory order,
            bytes32 orderHash,
            /* bytes memory extraData */,
            bytes memory extension,
            IEscrowSrc srcClone,
            IBaseEscrow.Immutables memory immutables
        ) = _prepareDataSrcCustom(
            HASHED_SECRET,
            MAKING_AMOUNT,
            TAKING_AMOUNT,
            SRC_SAFETY_DEPOSIT,
            DST_SAFETY_DEPOSIT,
            dstWithParts,
            address(0),
            false,
            false,
            resolvers
        );
=======
        CrossChainTestLib.SwapData memory swapData = _prepareDataSrc(false, false);
>>>>>>> ccce0997

        (uint8 v, bytes32 r, bytes32 s) = vm.sign(alice.privateKey, swapData.orderHash);
        bytes32 vs = bytes32((uint256(v - 27) << 255)) | s;

        (TakerTraits takerTraits, bytes memory args) = CrossChainTestLib.buildTakerTraits(
            true, // makingAmount
            false, // unwrapWeth
            false, // skipMakerPermit
            false, // usePermit2
            address(swapData.srcClone), // target
            swapData.extension, // swapData.extension
            "", // interaction
            0 // threshold
        );

        (bool success,) = address(swapData.srcClone).call{ value: SRC_SAFETY_DEPOSIT }("");
        assertEq(success, true);

        vm.prank(bob.addr);
        limitOrderProtocol.fillOrderArgs(
            swapData.order,
            r,
            vs,
            MAKING_AMOUNT, // amount
            takerTraits,
            args
        );

        uint256 aliceBalance = usdc.balanceOf(alice.addr);
        uint256 resolverBalanceNative = resolverMock.balance;

        assertEq(usdc.balanceOf(address(swapData.srcClone)), MAKING_AMOUNT);
        assertEq(address(swapData.srcClone).balance, SRC_SAFETY_DEPOSIT);

        address[] memory targets = new address[](1);
        bytes[] memory arguments = new bytes[](1);
        targets[0] = address(swapData.srcClone);
        arguments[0] = abi.encodePacked(swapData.srcClone.cancel.selector, abi.encode(swapData.immutables));

        vm.warp(block.timestamp + srcTimelocks.cancellation + 10);
        // Resolver is bob, so unable to cancel escrow
        vm.expectRevert(IBaseEscrow.InvalidCaller.selector);
        IResolverMock(resolverMock).arbitraryCalls(targets, arguments);

        vm.warp(block.timestamp + srcTimelocks.publicCancellation + 10);
        arguments[0] = abi.encodePacked(swapData.srcClone.publicCancel.selector, abi.encode(swapData.immutables));
        // Now resolver mock is able to cancel escrow
        IResolverMock(resolverMock).arbitraryCalls(targets, arguments);

        assertEq(usdc.balanceOf(alice.addr), aliceBalance + MAKING_AMOUNT);
        assertEq(resolverMock.balance, resolverBalanceNative + SRC_SAFETY_DEPOSIT);
        assertEq(usdc.balanceOf(address(swapData.srcClone)), 0);
        assertEq(address(swapData.srcClone).balance, 0);
    }

    function test_MockRescueFundsSrc() public {
<<<<<<< HEAD
        address[] memory resolvers = new address[](1);
        resolvers[0] = resolverMock;
        (
            IOrderMixin.Order memory order,
            bytes32 orderHash,
            /* bytes memory extraData */,
            bytes memory extension,
            IEscrowSrc srcClone,
            IBaseEscrow.Immutables memory immutables
        ) = _prepareDataSrcCustom(
            HASHED_SECRET,
            MAKING_AMOUNT,
            TAKING_AMOUNT,
            SRC_SAFETY_DEPOSIT,
            DST_SAFETY_DEPOSIT,
            dstWithParts,
            address(0),
            false,
            false,
            resolvers
        );
=======
        CrossChainTestLib.SwapData memory swapData = _prepareDataSrc(false, false);
>>>>>>> ccce0997

        (uint8 v, bytes32 r, bytes32 s) = vm.sign(alice.privateKey, swapData.orderHash);
        bytes32 vs = bytes32((uint256(v - 27) << 255)) | s;

        (TakerTraits takerTraits, bytes memory args) = CrossChainTestLib.buildTakerTraits(
            true, // makingAmount
            false, // unwrapWeth
            false, // skipMakerPermit
            false, // usePermit2
            address(0), // target
            swapData.extension, // swapData.extension
            "", // interaction
            0 // threshold
        );

        // deploy escrow
        IResolverMock(resolverMock).deploySrc(
            swapData.immutables,
            swapData.order,
            r,
            vs,
            MAKING_AMOUNT,
            takerTraits,
            args
        );

        uint256 resolverBalance = usdc.balanceOf(resolverMock);
        uint256 resolverBalanceNative = resolverMock.balance;

        assertEq(usdc.balanceOf(address(swapData.srcClone)), MAKING_AMOUNT);
        assertEq(address(swapData.srcClone).balance, SRC_SAFETY_DEPOSIT);

        address[] memory targets = new address[](2);
        bytes[] memory arguments = new bytes[](2);
        targets[0] = address(swapData.srcClone);
        targets[1] = address(swapData.srcClone);
        arguments[0] = abi.encodePacked(
            swapData.srcClone.rescueFunds.selector,
            abi.encode(address(usdc), MAKING_AMOUNT, swapData.immutables)
        );
        arguments[1] = abi.encodePacked(
            swapData.srcClone.rescueFunds.selector,
            abi.encode(address(0), SRC_SAFETY_DEPOSIT, swapData.immutables)
        );

        skip(RESCUE_DELAY + 10);
        // Rescue USDC and native tokens
        IResolverMock(resolverMock).arbitraryCalls(targets, arguments);

        assertEq(usdc.balanceOf(resolverMock), resolverBalance + MAKING_AMOUNT);
        assertEq(resolverMock.balance, resolverBalanceNative + SRC_SAFETY_DEPOSIT);
        assertEq(usdc.balanceOf(address(swapData.srcClone)), 0);
        assertEq(address(swapData.srcClone).balance, 0);
    }

    function test_MockDeployDst() public {
        (IBaseEscrow.Immutables memory immutables,
        uint256 srcCancellationTimestamp,
        IBaseEscrow dstClone
        ) = _prepareDataDst();

        address[] memory targets = new address[](1);
        bytes[] memory arguments = new bytes[](1);
        targets[0] = address(dai);
        arguments[0] = abi.encodePacked(dai.approve.selector, abi.encode(address(escrowFactory), type(uint256).max));

        assertEq(dai.balanceOf(address(dstClone)), 0);
        assertEq(address(dstClone).balance, 0);

        // Approve DAI to escrowFactory
        IResolverMock(resolverMock).arbitraryCalls(targets, arguments);
        IResolverMock(resolverMock).deployDst{ value: DST_SAFETY_DEPOSIT }(immutables, srcCancellationTimestamp);

        assertEq(dai.balanceOf(address(dstClone)), TAKING_AMOUNT);
        assertEq(address(dstClone).balance, DST_SAFETY_DEPOSIT);
    }

    function test_MockWithdrawDst() public {
        (IBaseEscrow.Immutables memory immutables,
        uint256 srcCancellationTimestamp,
        IBaseEscrow dstClone
        ) = _prepareDataDst();

        address[] memory targets = new address[](1);
        bytes[] memory arguments = new bytes[](1);
        targets[0] = address(dai);
        arguments[0] = abi.encodePacked(dai.approve.selector, abi.encode(address(escrowFactory), type(uint256).max));

        assertEq(dai.balanceOf(address(dstClone)), 0);
        assertEq(address(dstClone).balance, 0);

        // Approve DAI to escrowFactory
        IResolverMock(resolverMock).arbitraryCalls(targets, arguments);
        IResolverMock(resolverMock).deployDst{ value: DST_SAFETY_DEPOSIT }(immutables, srcCancellationTimestamp);

        assertEq(dai.balanceOf(address(dstClone)), TAKING_AMOUNT);
        assertEq(address(dstClone).balance, DST_SAFETY_DEPOSIT);

        uint256 aliceBalance = dai.balanceOf(alice.addr);
        uint256 resolverBalanceNative = resolverMock.balance;

        targets = new address[](1);
        arguments = new bytes[](1);
        targets[0] = address(dstClone);
        arguments[0] = abi.encodePacked(dstClone.withdraw.selector, abi.encode(SECRET, immutables));

        skip(dstTimelocks.withdrawal + 10);
        IResolverMock(resolverMock).arbitraryCalls(targets, arguments);

        assertEq(dai.balanceOf(alice.addr), aliceBalance + TAKING_AMOUNT);
        assertEq(resolverMock.balance, resolverBalanceNative + DST_SAFETY_DEPOSIT);
        assertEq(dai.balanceOf(address(dstClone)), 0);
        assertEq(address(dstClone).balance, 0);
    }

    function test_MockPublicWithdrawDst() public {
        resolvers[0] = bob.addr;
        (IBaseEscrow.Immutables memory immutables,
        uint256 srcCancellationTimestamp,
        IEscrowDst dstClone
        ) = _prepareDataDst();

        vm.prank(bob.addr);
        escrowFactory.createDstEscrow{ value: DST_SAFETY_DEPOSIT }(immutables, srcCancellationTimestamp);

        assertEq(dai.balanceOf(address(dstClone)), TAKING_AMOUNT);
        assertEq(address(dstClone).balance, DST_SAFETY_DEPOSIT);

        uint256 aliceBalance = dai.balanceOf(alice.addr);
        uint256 resolverBalanceNative = resolverMock.balance;

        address[] memory targets = new address[](1);
        bytes[] memory arguments = new bytes[](1);
        targets[0] = address(dstClone);
        arguments[0] = abi.encodePacked(dstClone.withdraw.selector, abi.encode(SECRET, immutables));

        vm.warp(block.timestamp + dstTimelocks.withdrawal + 10);
        // Resolver is bob, so unable to withdraw tokens
        vm.expectRevert(IBaseEscrow.InvalidCaller.selector);
        IResolverMock(resolverMock).arbitraryCalls(targets, arguments);

        vm.warp(block.timestamp + dstTimelocks.publicWithdrawal + 10);
        arguments[0] = abi.encodePacked(dstClone.publicWithdraw.selector, abi.encode(SECRET, immutables));
        // Now resolver mock is able to withdraw tokens
        IResolverMock(resolverMock).arbitraryCalls(targets, arguments);

        assertEq(dai.balanceOf(alice.addr), aliceBalance + TAKING_AMOUNT);
        assertEq(resolverMock.balance, resolverBalanceNative + DST_SAFETY_DEPOSIT);
        assertEq(dai.balanceOf(address(dstClone)), 0);
        assertEq(address(dstClone).balance, 0);
    }

    function test_MockCancelDst() public {
        (IBaseEscrow.Immutables memory immutables,
        uint256 srcCancellationTimestamp,
        IBaseEscrow dstClone
        ) = _prepareDataDst();

        address[] memory targets = new address[](1);
        bytes[] memory arguments = new bytes[](1);
        targets[0] = address(dai);
        arguments[0] = abi.encodePacked(dai.approve.selector, abi.encode(address(escrowFactory), type(uint256).max));

        assertEq(dai.balanceOf(address(dstClone)), 0);
        assertEq(address(dstClone).balance, 0);

        // Approve DAI to escrowFactory
        IResolverMock(resolverMock).arbitraryCalls(targets, arguments);
        IResolverMock(resolverMock).deployDst{ value: DST_SAFETY_DEPOSIT }(immutables, srcCancellationTimestamp);

        assertEq(dai.balanceOf(address(dstClone)), TAKING_AMOUNT);
        assertEq(address(dstClone).balance, DST_SAFETY_DEPOSIT);

        uint256 resolverBalance = dai.balanceOf(resolverMock);
        uint256 resolverBalanceNative = resolverMock.balance;

        targets = new address[](1);
        arguments = new bytes[](1);
        targets[0] = address(dstClone);
        arguments[0] = abi.encodePacked(dstClone.cancel.selector, abi.encode(immutables));

        skip(dstTimelocks.cancellation + 10);
        IResolverMock(resolverMock).arbitraryCalls(targets, arguments);

        assertEq(dai.balanceOf(resolverMock), resolverBalance + TAKING_AMOUNT);
        assertEq(resolverMock.balance, resolverBalanceNative + DST_SAFETY_DEPOSIT);
        assertEq(dai.balanceOf(address(dstClone)), 0);
        assertEq(address(dstClone).balance, 0);
    }

    function test_MockRescueFundsDst() public {
        (IBaseEscrow.Immutables memory immutables,
        uint256 srcCancellationTimestamp,
        IBaseEscrow dstClone
        ) = _prepareDataDst();

        address[] memory targets = new address[](1);
        bytes[] memory arguments = new bytes[](1);
        targets[0] = address(dai);
        arguments[0] = abi.encodePacked(dai.approve.selector, abi.encode(address(escrowFactory), type(uint256).max));

        assertEq(dai.balanceOf(address(dstClone)), 0);
        assertEq(address(dstClone).balance, 0);

        // Approve DAI to escrowFactory
        IResolverMock(resolverMock).arbitraryCalls(targets, arguments);
        IResolverMock(resolverMock).deployDst{ value: DST_SAFETY_DEPOSIT }(immutables, srcCancellationTimestamp);

        assertEq(dai.balanceOf(address(dstClone)), TAKING_AMOUNT);
        assertEq(address(dstClone).balance, DST_SAFETY_DEPOSIT);

        uint256 resolverBalance = dai.balanceOf(resolverMock);
        uint256 resolverBalanceNative = resolverMock.balance;

        targets = new address[](2);
        arguments = new bytes[](2);
        targets[0] = address(dstClone);
        targets[1] = address(dstClone);
        arguments[0] = abi.encodePacked(dstClone.rescueFunds.selector, abi.encode(address(dai), TAKING_AMOUNT, immutables));
        arguments[1] = abi.encodePacked(dstClone.rescueFunds.selector, abi.encode(address(0), DST_SAFETY_DEPOSIT, immutables));

        skip(RESCUE_DELAY + 10);
        // Rescue DAI and native tokens
        IResolverMock(resolverMock).arbitraryCalls(targets, arguments);

        assertEq(dai.balanceOf(resolverMock), resolverBalance + TAKING_AMOUNT);
        assertEq(resolverMock.balance, resolverBalanceNative + DST_SAFETY_DEPOSIT);
        assertEq(dai.balanceOf(address(dstClone)), 0);
        assertEq(address(dstClone).balance, 0);
    }

    /* solhint-enable func-name-mixedcase */

}<|MERGE_RESOLUTION|>--- conflicted
+++ resolved
@@ -2,29 +2,17 @@
 
 pragma solidity 0.8.23;
 
-<<<<<<< HEAD
-import { Address } from "solidity-utils/contracts/libraries/AddressLib.sol";
-import { IBaseEscrow } from "../../contracts/interfaces/IBaseEscrow.sol";
-import { IEscrowDst } from "../../contracts/interfaces/IEscrowDst.sol";
-import { IEscrowSrc } from "../../contracts/interfaces/IEscrowSrc.sol";
-import { Timelocks } from "../../contracts/libraries/TimelocksLib.sol";
-import { IResolverMock, ResolverMock } from "../../contracts/mocks/ResolverMock.sol";
-import { BaseSetup, IOrderMixin, TakerTraits } from "../utils/BaseSetup.sol";
-=======
 import { TakerTraits } from "limit-order-protocol/contracts/libraries/TakerTraitsLib.sol";
-
 import { IBaseEscrow } from "contracts/interfaces/IBaseEscrow.sol";
 import { IEscrowDst } from "contracts/interfaces/IEscrowDst.sol";
 import { Timelocks } from "contracts/libraries/TimelocksLib.sol";
 import { IResolverMock, ResolverMock } from "contracts/mocks/ResolverMock.sol";
 import { BaseSetup } from "../utils/BaseSetup.sol";
 import { CrossChainTestLib } from "../utils/libraries/CrossChainTestLib.sol";
->>>>>>> ccce0997
 
 contract IntegrationResolverMockTest is BaseSetup {
     /* solhint-disable-next-line private-vars-leading-underscore */
     address private resolverMock;
-    Address public dstWithParts;
 
     function setUp() public virtual override {
         BaseSetup.setUp();
@@ -38,7 +26,6 @@
         inch.approve(address(feeBank), 1000 ether);
         feeBank.deposit(10 ether);
         vm.stopPrank();
-        dstWithParts = Address.wrap(uint160(address(dai)));
     }
 
     /* solhint-disable func-name-mixedcase */
@@ -47,31 +34,7 @@
         vm.warp(1710288000); // set current timestamp
         (timelocks, timelocksDst) = CrossChainTestLib.setTimelocks(srcTimelocks, dstTimelocks);
 
-        resolvers[0] = resolverMock;
-
-<<<<<<< HEAD
-        (
-            IOrderMixin.Order memory order,
-            bytes32 orderHash,
-            /* bytes memory extraData */,
-            bytes memory extension,
-            IBaseEscrow srcClone,
-            IBaseEscrow.Immutables memory immutables
-        ) = _prepareDataSrcCustom(
-            HASHED_SECRET,
-            MAKING_AMOUNT,
-            TAKING_AMOUNT,
-            SRC_SAFETY_DEPOSIT,
-            DST_SAFETY_DEPOSIT,
-            dstWithParts,
-            address(0),
-            false,
-            false,
-            resolvers
-        );
-=======
         CrossChainTestLib.SwapData memory swapData = _prepareDataSrc(false, false);
->>>>>>> ccce0997
 
         (uint8 v, bytes32 r, bytes32 s) = vm.sign(alice.privateKey, swapData.orderHash);
         bytes32 vs = bytes32((uint256(v - 27) << 255)) | s;
@@ -107,30 +70,7 @@
     }
 
     function test_MockWithdrawToSrc() public {
-        resolvers[0] = resolverMock;
-<<<<<<< HEAD
-        (
-            IOrderMixin.Order memory order,
-            bytes32 orderHash,
-            /* bytes memory extraData */,
-            bytes memory extension,
-            IEscrowSrc srcClone,
-            IBaseEscrow.Immutables memory immutables
-        ) = _prepareDataSrcCustom(
-            HASHED_SECRET,
-            MAKING_AMOUNT,
-            TAKING_AMOUNT,
-            SRC_SAFETY_DEPOSIT,
-            DST_SAFETY_DEPOSIT,
-            dstWithParts,
-            address(0),
-            false,
-            false,
-            resolvers
-        );
-=======
         CrossChainTestLib.SwapData memory swapData = _prepareDataSrc(false, false);
->>>>>>> ccce0997
 
         (uint8 v, bytes32 r, bytes32 s) = vm.sign(alice.privateKey, swapData.orderHash);
         bytes32 vs = bytes32((uint256(v - 27) << 255)) | s;
@@ -178,30 +118,7 @@
     }
 
     function test_MockCancelSrc() public {
-        resolvers[0] = resolverMock;
-<<<<<<< HEAD
-        (
-            IOrderMixin.Order memory order,
-            bytes32 orderHash,
-            /* bytes memory extraData */,
-            bytes memory extension,
-            IEscrowSrc srcClone,
-            IBaseEscrow.Immutables memory immutables
-        ) = _prepareDataSrcCustom(
-            HASHED_SECRET,
-            MAKING_AMOUNT,
-            TAKING_AMOUNT,
-            SRC_SAFETY_DEPOSIT,
-            DST_SAFETY_DEPOSIT,
-            dstWithParts,
-            address(0),
-            false,
-            false,
-            resolvers
-        );
-=======
         CrossChainTestLib.SwapData memory swapData = _prepareDataSrc(false, false);
->>>>>>> ccce0997
 
         (uint8 v, bytes32 r, bytes32 s) = vm.sign(alice.privateKey, swapData.orderHash);
         bytes32 vs = bytes32((uint256(v - 27) << 255)) | s;
@@ -253,29 +170,7 @@
         resolvers = new address[](2);
         resolvers[0] = bob.addr;
         resolvers[1] = resolverMock;
-<<<<<<< HEAD
-        (
-            IOrderMixin.Order memory order,
-            bytes32 orderHash,
-            /* bytes memory extraData */,
-            bytes memory extension,
-            IEscrowSrc srcClone,
-            IBaseEscrow.Immutables memory immutables
-        ) = _prepareDataSrcCustom(
-            HASHED_SECRET,
-            MAKING_AMOUNT,
-            TAKING_AMOUNT,
-            SRC_SAFETY_DEPOSIT,
-            DST_SAFETY_DEPOSIT,
-            dstWithParts,
-            address(0),
-            false,
-            false,
-            resolvers
-        );
-=======
         CrossChainTestLib.SwapData memory swapData = _prepareDataSrc(false, false);
->>>>>>> ccce0997
 
         (uint8 v, bytes32 r, bytes32 s) = vm.sign(alice.privateKey, swapData.orderHash);
         bytes32 vs = bytes32((uint256(v - 27) << 255)) | s;
@@ -332,31 +227,7 @@
     }
 
     function test_MockRescueFundsSrc() public {
-<<<<<<< HEAD
-        address[] memory resolvers = new address[](1);
-        resolvers[0] = resolverMock;
-        (
-            IOrderMixin.Order memory order,
-            bytes32 orderHash,
-            /* bytes memory extraData */,
-            bytes memory extension,
-            IEscrowSrc srcClone,
-            IBaseEscrow.Immutables memory immutables
-        ) = _prepareDataSrcCustom(
-            HASHED_SECRET,
-            MAKING_AMOUNT,
-            TAKING_AMOUNT,
-            SRC_SAFETY_DEPOSIT,
-            DST_SAFETY_DEPOSIT,
-            dstWithParts,
-            address(0),
-            false,
-            false,
-            resolvers
-        );
-=======
         CrossChainTestLib.SwapData memory swapData = _prepareDataSrc(false, false);
->>>>>>> ccce0997
 
         (uint8 v, bytes32 r, bytes32 s) = vm.sign(alice.privateKey, swapData.orderHash);
         bytes32 vs = bytes32((uint256(v - 27) << 255)) | s;
