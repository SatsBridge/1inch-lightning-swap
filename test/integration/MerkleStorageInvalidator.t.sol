--- conflicted
+++ resolved
@@ -1,11 +1,8 @@
 // SPDX-License-Identifier: MIT
 pragma solidity 0.8.23;
 
-<<<<<<< HEAD
+import { TakerTraits } from "limit-order-protocol/contracts/libraries/TakerTraitsLib.sol";
 import { Address } from "solidity-utils/contracts/libraries/AddressLib.sol";
-=======
-import { TakerTraits } from "limit-order-protocol/contracts/libraries/TakerTraitsLib.sol";
->>>>>>> ccce0997
 import { Merkle } from "murky/src/Merkle.sol";
 
 import { IEscrowFactory } from "contracts/interfaces/IEscrowFactory.sol";
@@ -22,8 +19,6 @@
     bytes32 public root;
     bytes32[] public hashedSecrets = new bytes32[](SECRETS_AMOUNT);
     bytes32[] public hashedPairs = new bytes32[](SECRETS_AMOUNT);
-    Address public dstWithParts;
-    address[] public resolvers = new address[](1);
 
     function setUp() public virtual override {
         BaseSetup.setUp();
@@ -35,7 +30,6 @@
             hashedPairs[i] = keccak256(abi.encodePacked(i, hashedSecrets[i]));
         }
         root = merkle.getRoot(hashedPairs);
-        resolvers[0] = bob.addr;
     }
 
     /* solhint-disable func-name-mixedcase */
@@ -46,22 +40,17 @@
         bytes32[] memory proof = merkle.getProof(hashedPairs, idx);
         assert(merkle.verifyProof(root, proof, hashedPairs[idx]));
 
-<<<<<<< HEAD
-        (
-            IOrderMixin.Order memory order,
-            bytes32 orderHash,
-            /* bytes memory extraData */,
-            bytes memory extension,
-            IBaseEscrow srcClone,
-            IBaseEscrow.Immutables memory immutables
-        ) = _prepareDataSrcCustom(
-            root, MAKING_AMOUNT, TAKING_AMOUNT, SRC_SAFETY_DEPOSIT, DST_SAFETY_DEPOSIT, dstWithParts, address(0), false, true, resolvers
-        );
-=======
-        bytes32 rootPlusAmount = bytes32(PARTS_AMOUNT << 240 | uint240(uint256(root)));
-
-        CrossChainTestLib.SwapData memory swapData = _prepareDataSrcHashlock(rootPlusAmount, false, true);
->>>>>>> ccce0997
+        CrossChainTestLib.SwapData memory swapData = _prepareDataSrcCustom(
+            root,
+            MAKING_AMOUNT,
+            TAKING_AMOUNT,
+            SRC_SAFETY_DEPOSIT,
+            DST_SAFETY_DEPOSIT,
+            dstWithParts,
+            address(0),
+            false,
+            true
+        );
 
         swapData.immutables.hashlock = hashedSecrets[idx];
         swapData.immutables.amount = makingAmount;
@@ -125,20 +114,17 @@
 
         dstWithParts = Address.wrap(uint256(uint160(address(dai))) | (partsAmount << 240));
 
-<<<<<<< HEAD
-        (
-            IOrderMixin.Order memory order,
-            bytes32 orderHash,
-            /* bytes memory extraData */,
-            bytes memory extension,
-            IBaseEscrow srcClone,
-            IBaseEscrow.Immutables memory immutables
-        ) = _prepareDataSrcCustom(
-            root, MAKING_AMOUNT, TAKING_AMOUNT, SRC_SAFETY_DEPOSIT, DST_SAFETY_DEPOSIT, dstWithParts, address(0), false, true, resolvers
-        );
-=======
-        CrossChainTestLib.SwapData memory swapData = _prepareDataSrcHashlock(rootPlusAmount, false, true);
->>>>>>> ccce0997
+        CrossChainTestLib.SwapData memory swapData = _prepareDataSrcCustom(
+            root,
+            MAKING_AMOUNT,
+            TAKING_AMOUNT,
+            SRC_SAFETY_DEPOSIT,
+            DST_SAFETY_DEPOSIT,
+            dstWithParts,
+            address(0),
+            false,
+            true
+        );
 
         swapData.immutables.hashlock = hashedSecretsLocal[idx];
         swapData.immutables.amount = makingAmount;
@@ -187,22 +173,17 @@
         bytes32[] memory proof = merkle.getProof(hashedPairs, idx);
         assert(merkle.verifyProof(root, proof, hashedPairs[idx]));
 
-<<<<<<< HEAD
-        (
-            IOrderMixin.Order memory order,
-            bytes32 orderHash,
-            /* bytes memory extraData */,
-            bytes memory extension,
-            IBaseEscrow srcClone,
-            IBaseEscrow.Immutables memory immutables
-        ) = _prepareDataSrcCustom(
-            root, MAKING_AMOUNT, TAKING_AMOUNT, SRC_SAFETY_DEPOSIT, DST_SAFETY_DEPOSIT, dstWithParts, address(0), false, true, resolvers
-        );
-=======
-        bytes32 rootPlusAmount = bytes32(PARTS_AMOUNT << 240 | uint240(uint256(root)));
-
-        CrossChainTestLib.SwapData memory swapData = _prepareDataSrcHashlock(rootPlusAmount, false, true);
->>>>>>> ccce0997
+        CrossChainTestLib.SwapData memory swapData = _prepareDataSrcCustom(
+            root,
+            MAKING_AMOUNT,
+            TAKING_AMOUNT,
+            SRC_SAFETY_DEPOSIT,
+            DST_SAFETY_DEPOSIT,
+            dstWithParts,
+            address(0),
+            false,
+            true
+        );
 
         swapData.immutables.hashlock = hashedSecrets[idx];
         swapData.immutables.amount = makingAmount;
@@ -282,21 +263,17 @@
     }
 
     function test_MultipleFillsNoDeploymentWithoutValidation() public {
-
-<<<<<<< HEAD
-        (
-            IOrderMixin.Order memory order,
-            bytes32 orderHash,
-            /* bytes memory extraData */,
-            bytes memory extension,
-            IBaseEscrow srcClone,
-            IBaseEscrow.Immutables memory immutables
-        ) = _prepareDataSrcCustom(
-            root, MAKING_AMOUNT, TAKING_AMOUNT, SRC_SAFETY_DEPOSIT, DST_SAFETY_DEPOSIT, dstWithParts, address(0), false, true, resolvers
-        );
-=======
-        CrossChainTestLib.SwapData memory swapData = _prepareDataSrcHashlock(rootPlusAmount, false, true);
->>>>>>> ccce0997
+        CrossChainTestLib.SwapData memory swapData = _prepareDataSrcCustom(
+            root,
+            MAKING_AMOUNT,
+            TAKING_AMOUNT,
+            SRC_SAFETY_DEPOSIT,
+            DST_SAFETY_DEPOSIT,
+            dstWithParts,
+            address(0),
+            false,
+            true
+        );
 
         swapData.immutables.hashlock = 0;
         uint256 makingAmount = MAKING_AMOUNT / PARTS_AMOUNT;
@@ -339,22 +316,17 @@
         bytes32[] memory proof = merkle.getProof(hashedPairs, idx);
         assert(merkle.verifyProof(root, proof, hashedPairs[idx]));
 
-<<<<<<< HEAD
-        (
-            IOrderMixin.Order memory order,
-            bytes32 orderHash,
-            /* bytes memory extraData */,
-            bytes memory extension,
-            IBaseEscrow srcClone,
-            IBaseEscrow.Immutables memory immutables
-        ) = _prepareDataSrcCustom(
-            root, MAKING_AMOUNT, TAKING_AMOUNT, SRC_SAFETY_DEPOSIT, DST_SAFETY_DEPOSIT, dstWithParts, address(0), false, true, resolvers
-        );
-=======
-        bytes32 rootPlusAmount = bytes32(PARTS_AMOUNT << 240 | uint240(uint256(root)));
-
-        CrossChainTestLib.SwapData memory swapData = _prepareDataSrcHashlock(rootPlusAmount, false, true);
->>>>>>> ccce0997
+        CrossChainTestLib.SwapData memory swapData = _prepareDataSrcCustom(
+            root,
+            MAKING_AMOUNT,
+            TAKING_AMOUNT,
+            SRC_SAFETY_DEPOSIT,
+            DST_SAFETY_DEPOSIT,
+            dstWithParts,
+            address(0),
+            false,
+            true
+        );
 
         swapData.immutables.hashlock = hashedSecrets[idx];
         swapData.immutables.amount = makingAmount;
@@ -433,22 +405,17 @@
         bytes32[] memory proof = merkle.getProof(hashedPairs, idx);
         assert(merkle.verifyProof(root, proof, hashedPairs[idx]));
 
-<<<<<<< HEAD
-        (
-            IOrderMixin.Order memory order,
-            bytes32 orderHash,
-            /* bytes memory extraData */,
-            bytes memory extension,
-            IBaseEscrow srcClone,
-            IBaseEscrow.Immutables memory immutables
-        ) = _prepareDataSrcCustom(
-            root, MAKING_AMOUNT, TAKING_AMOUNT, SRC_SAFETY_DEPOSIT, DST_SAFETY_DEPOSIT, dstWithParts, address(0), false, true, resolvers
-        );
-=======
-        bytes32 rootPlusAmount = bytes32(PARTS_AMOUNT << 240 | uint240(uint256(root)));
-
-        CrossChainTestLib.SwapData memory swapData = _prepareDataSrcHashlock(rootPlusAmount, false, true);
->>>>>>> ccce0997
+        CrossChainTestLib.SwapData memory swapData = _prepareDataSrcCustom(
+            root,
+            MAKING_AMOUNT,
+            TAKING_AMOUNT,
+            SRC_SAFETY_DEPOSIT,
+            DST_SAFETY_DEPOSIT,
+            dstWithParts,
+            address(0),
+            false,
+            true
+        );
 
         swapData.immutables.hashlock = hashedSecrets[idx];
         swapData.immutables.amount = makingAmount;
@@ -495,22 +462,17 @@
         bytes32[] memory proof = merkle.getProof(hashedPairs, idx);
         assert(merkle.verifyProof(root, proof, hashedPairs[idx]));
 
-<<<<<<< HEAD
-        (
-            IOrderMixin.Order memory order,
-            bytes32 orderHash,
-            /* bytes memory extraData */,
-            bytes memory extension,
-            IBaseEscrow srcClone,
-            IBaseEscrow.Immutables memory immutables
-        ) = _prepareDataSrcCustom(
-            root, MAKING_AMOUNT, TAKING_AMOUNT, SRC_SAFETY_DEPOSIT, DST_SAFETY_DEPOSIT, dstWithParts, address(0), false, true, resolvers
-        );
-=======
-        bytes32 rootPlusAmount = bytes32(PARTS_AMOUNT << 240 | uint240(uint256(root)));
-
-        CrossChainTestLib.SwapData memory swapData = _prepareDataSrcHashlock(rootPlusAmount, false, true);
->>>>>>> ccce0997
+        CrossChainTestLib.SwapData memory swapData = _prepareDataSrcCustom(
+            root,
+            MAKING_AMOUNT,
+            TAKING_AMOUNT,
+            SRC_SAFETY_DEPOSIT,
+            DST_SAFETY_DEPOSIT,
+            dstWithParts,
+            address(0),
+            false,
+            true
+        );
 
         swapData.immutables.hashlock = hashedSecrets[idx];
         swapData.immutables.amount = makingAmount;
@@ -591,11 +553,7 @@
 
         assertEq(usdc.balanceOf(address(srcClone2)), makingAmount2);
         (uint256 storedIndex,) = IMerkleStorageInvalidator(escrowFactory).lastValidated(
-<<<<<<< HEAD
-            keccak256(abi.encodePacked(orderHash, root))
-=======
-            keccak256(abi.encodePacked(swapData.orderHash, uint240(uint256(root))))
->>>>>>> ccce0997
+            keccak256(abi.encodePacked(swapData.orderHash, root))
         );
         assertEq(storedIndex, idx + 1);
     }
@@ -605,22 +563,16 @@
         bytes32[] memory proof = merkle.getProof(hashedPairs, idx);
         assert(merkle.verifyProof(root, proof, hashedPairs[idx]));
 
-<<<<<<< HEAD
-        (
-            IOrderMixin.Order memory order,
-            bytes32 orderHash,
-            /* bytes memory extraData */,
-            bytes memory extension,
-            IBaseEscrow srcClone,
-            IBaseEscrow.Immutables memory immutables
-        ) = _prepareDataSrcCustom(
-            root, MAKING_AMOUNT, TAKING_AMOUNT, SRC_SAFETY_DEPOSIT, DST_SAFETY_DEPOSIT, dstWithParts, address(0), false, true, resolvers
-        );
-=======
-        bytes32 rootPlusAmount = bytes32(PARTS_AMOUNT << 240 | uint240(uint256(root)));
-
-        CrossChainTestLib.SwapData memory swapData = _prepareDataSrcHashlock(rootPlusAmount, false, true);
->>>>>>> ccce0997
+        CrossChainTestLib.SwapData memory swapData = _prepareDataSrcCustom(
+            root,
+            MAKING_AMOUNT,
+            TAKING_AMOUNT,
+            SRC_SAFETY_DEPOSIT,
+            DST_SAFETY_DEPOSIT,
+            dstWithParts,
+            address(0),
+            false, true
+        );
 
         swapData.immutables.hashlock = hashedSecrets[idx];
         address srcClone = escrowFactory.addressOfEscrowSrc(swapData.immutables);
@@ -666,22 +618,17 @@
         bytes32[] memory proof = merkle.getProof(hashedPairs, idx);
         assert(merkle.verifyProof(root, proof, hashedPairs[idx]));
 
-<<<<<<< HEAD
-        (
-            IOrderMixin.Order memory order,
-            bytes32 orderHash,
-            /* bytes memory extraData */,
-            bytes memory extension,
-            IBaseEscrow srcClone,
-            IBaseEscrow.Immutables memory immutables
-        ) = _prepareDataSrcCustom(
-            root, MAKING_AMOUNT, TAKING_AMOUNT, SRC_SAFETY_DEPOSIT, DST_SAFETY_DEPOSIT, dstWithParts, address(0), false, true, resolvers
-        );
-=======
-        bytes32 rootPlusAmount = bytes32(PARTS_AMOUNT << 240 | uint240(uint256(root)));
-
-        CrossChainTestLib.SwapData memory swapData = _prepareDataSrcHashlock(rootPlusAmount, false, true);
->>>>>>> ccce0997
+        CrossChainTestLib.SwapData memory swapData = _prepareDataSrcCustom(
+            root,
+            MAKING_AMOUNT,
+            TAKING_AMOUNT,
+            SRC_SAFETY_DEPOSIT,
+            DST_SAFETY_DEPOSIT,
+            dstWithParts,
+            address(0),
+            false,
+            true
+        );
 
         swapData.immutables.hashlock = hashedSecrets[idx];
         swapData.immutables.amount = makingAmount;
@@ -760,11 +707,7 @@
 
         assertEq(usdc.balanceOf(address(srcClone2)), makingAmount2);
         (uint256 storedIndex,) = IMerkleStorageInvalidator(escrowFactory).lastValidated(
-<<<<<<< HEAD
-            keccak256(abi.encodePacked(orderHash, root))
-=======
-            keccak256(abi.encodePacked(swapData.orderHash, uint240(uint256(root))))
->>>>>>> ccce0997
+            keccak256(abi.encodePacked(swapData.orderHash, root))
         );
         assertEq(storedIndex, PARTS_AMOUNT);
     }
@@ -776,22 +719,17 @@
         bytes32[] memory proof = merkle.getProof(hashedPairs, idx);
         assert(merkle.verifyProof(root, proof, hashedPairs[idx]));
 
-<<<<<<< HEAD
-        (
-            IOrderMixin.Order memory order,
-            bytes32 orderHash,
-            /* bytes memory extraData */,
-            bytes memory extension,
-            IBaseEscrow srcClone,
-            IBaseEscrow.Immutables memory immutables
-        ) = _prepareDataSrcCustom(
-            root, MAKING_AMOUNT, TAKING_AMOUNT, SRC_SAFETY_DEPOSIT, DST_SAFETY_DEPOSIT, dstWithParts, address(0), false, true, resolvers
-        );
-=======
-        bytes32 rootPlusAmount = bytes32(PARTS_AMOUNT << 240 | uint240(uint256(root)));
-
-        CrossChainTestLib.SwapData memory swapData = _prepareDataSrcHashlock(rootPlusAmount, false, true);
->>>>>>> ccce0997
+        CrossChainTestLib.SwapData memory swapData = _prepareDataSrcCustom(
+            root,
+            MAKING_AMOUNT,
+            TAKING_AMOUNT,
+            SRC_SAFETY_DEPOSIT,
+            DST_SAFETY_DEPOSIT,
+            dstWithParts,
+            address(0),
+            false,
+            true
+        );
 
         swapData.immutables.hashlock = hashedSecrets[idx];
         swapData.immutables.amount = makingAmount;
@@ -829,11 +767,7 @@
 
         assertEq(usdc.balanceOf(srcClone), makingAmount);
         (uint256 storedIndex,) = IMerkleStorageInvalidator(escrowFactory).lastValidated(
-<<<<<<< HEAD
-            keccak256(abi.encodePacked(orderHash, root))
-=======
-            keccak256(abi.encodePacked(swapData.orderHash, uint240(uint256(root))))
->>>>>>> ccce0997
+            keccak256(abi.encodePacked(swapData.orderHash, root))
         );
         assertEq(storedIndex, PARTS_AMOUNT);
 
@@ -877,11 +811,7 @@
 
         assertEq(usdc.balanceOf(address(srcClone2)), makingAmount2);
         (storedIndex,) = IMerkleStorageInvalidator(escrowFactory).lastValidated(
-<<<<<<< HEAD
-            keccak256(abi.encodePacked(orderHash, root))
-=======
-            keccak256(abi.encodePacked(swapData.orderHash, uint240(uint256(root))))
->>>>>>> ccce0997
+            keccak256(abi.encodePacked(swapData.orderHash, root))
         );
         assertEq(storedIndex, SECRETS_AMOUNT);
     }
@@ -903,27 +833,16 @@
 
         dstWithParts = Address.wrap(uint256(uint160(address(dai))) | (secretsAmount << 240));
 
-<<<<<<< HEAD
-        (
-            IOrderMixin.Order memory order,
-            bytes32 orderHash,
-            /* bytes memory extraData */,
-            bytes memory extension,
-            IBaseEscrow srcClone,
-            IBaseEscrow.Immutables memory immutables
-        ) = _prepareDataSrcCustom(
-            root, makingAmount, TAKING_AMOUNT, SRC_SAFETY_DEPOSIT, DST_SAFETY_DEPOSIT, dstWithParts, address(0), false, true, resolvers
-=======
-        CrossChainTestLib.SwapData memory swapData = _prepareDataSrcCustom(
-            rootPlusAmount,
+        CrossChainTestLib.SwapData memory swapData = _prepareDataSrcCustom(
+            root,
             makingAmount,
             TAKING_AMOUNT,
             SRC_SAFETY_DEPOSIT,
             DST_SAFETY_DEPOSIT,
-            address(0),
-            false,
-            true
->>>>>>> ccce0997
+            dstWithParts,
+            address(0),
+            false,
+            true
         );
 
         swapData.immutables.hashlock = hashedS[idx];
@@ -972,44 +891,45 @@
         bytes32[] memory proof = merkle.getProof(hashedPairs, idx);
         assert(merkle.verifyProof(root, proof, hashedPairs[idx]));
 
-        (
-            IOrderMixin.Order memory order,
-            bytes32 orderHash,
-            /* bytes memory extraData */,
-            bytes memory extension,
-            /* IBaseEscrow srcClone */,
-            IBaseEscrow.Immutables memory immutables
-        ) = _prepareDataSrcCustom(
-            root, MAKING_AMOUNT, TAKING_AMOUNT, SRC_SAFETY_DEPOSIT, DST_SAFETY_DEPOSIT, dstWithParts, address(0), false, true, resolvers
-        );
-
-        immutables.hashlock = hashedSecrets[idx];
-        immutables.amount = makingAmount;
-        address srcClone = escrowFactory.addressOfEscrowSrc(immutables);
-
-        (uint8 v, bytes32 r, bytes32 s) = vm.sign(alice.privateKey, orderHash);
+        CrossChainTestLib.SwapData memory swapData = _prepareDataSrcCustom(
+            root,
+            MAKING_AMOUNT,
+            TAKING_AMOUNT,
+            SRC_SAFETY_DEPOSIT,
+            DST_SAFETY_DEPOSIT,
+            dstWithParts,
+            address(0),
+            false,
+            true
+        );
+
+        swapData.immutables.hashlock = hashedSecrets[idx];
+        swapData.immutables.amount = makingAmount;
+        address srcClone = escrowFactory.addressOfEscrowSrc(swapData.immutables);
+
+        (uint8 v, bytes32 r, bytes32 s) = vm.sign(alice.privateKey, swapData.orderHash);
         bytes32 vs = bytes32((uint256(v - 27) << 255)) | s;
 
         bytes memory interaction = abi.encodePacked(escrowFactory, abi.encode(proof, idx, hashedSecrets[idx]));
 
-        (TakerTraits takerTraits, bytes memory args) = _buildTakerTraits(
-            true, // makingAmount
-            false, // unwrapWeth
-            false, // skipMakerPermit
-            false, // usePermit2
-            srcClone, // target
-            extension,
-            interaction,
-            0 // threshold
-        );
-
-        (bool success,) = srcClone.call{ value: SRC_SAFETY_DEPOSIT }("");
-        assertEq(success, true);
-
-
-        vm.prank(bob.addr);
-        limitOrderProtocol.fillOrderArgs(
-            order,
+        (TakerTraits takerTraits, bytes memory args) = CrossChainTestLib.buildTakerTraits(
+            true, // makingAmount
+            false, // unwrapWeth
+            false, // skipMakerPermit
+            false, // usePermit2
+            srcClone, // target
+            swapData.extension,
+            interaction,
+            0 // threshold
+        );
+
+        (bool success,) = srcClone.call{ value: SRC_SAFETY_DEPOSIT }("");
+        assertEq(success, true);
+
+
+        vm.prank(bob.addr);
+        limitOrderProtocol.fillOrderArgs(
+            swapData.order,
             r,
             vs,
             makingAmount, // amount
@@ -1019,7 +939,7 @@
 
         assertEq(usdc.balanceOf(srcClone), makingAmount);
         (uint256 storedIndex,) = IMerkleStorageInvalidator(escrowFactory).lastValidated(
-            keccak256(abi.encodePacked(orderHash, root))
+            keccak256(abi.encodePacked(swapData.orderHash, root))
         );
         assertEq(storedIndex, idx + 1);
 
@@ -1036,21 +956,21 @@
         bytes32[] memory proofLocal = merkle.getProof(hashedPairsLocal, idx);
         assert(merkle.verifyProof(rootLocal, proofLocal, hashedPairsLocal[idx]));
 
-        immutables.amount = makingAmount2;
-        address srcClone2 = address(EscrowSrc(escrowFactory.addressOfEscrowSrc(immutables)));
-
-        (v, r, s) = vm.sign(alice.privateKey, orderHash);
+        swapData.immutables.amount = makingAmount2;
+        address srcClone2 = escrowFactory.addressOfEscrowSrc(swapData.immutables);
+
+        (v, r, s) = vm.sign(alice.privateKey, swapData.orderHash);
         vs = bytes32((uint256(v - 27) << 255)) | s;
 
         interaction = abi.encodePacked(escrowFactory, abi.encode(proofLocal, idx + 1, hashedSecretsLocal[idx]));
 
-        (TakerTraits takerTraits2, bytes memory args2) = _buildTakerTraits(
+        (TakerTraits takerTraits2, bytes memory args2) = CrossChainTestLib.buildTakerTraits(
             true, // makingAmount
             false, // unwrapWeth
             false, // skipMakerPermit
             false, // usePermit2
             srcClone2, // target
-            extension,
+            swapData.extension,
             interaction,
             0 // threshold
         );
@@ -1061,7 +981,7 @@
         vm.prank(bob.addr);
         vm.expectRevert(IMerkleStorageInvalidator.InvalidProof.selector);
         limitOrderProtocol.fillOrderArgs(
-            order,
+            swapData.order,
             r,
             vs,
             makingAmount2, // amount
