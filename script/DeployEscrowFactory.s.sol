--- conflicted
+++ resolved
@@ -31,11 +31,8 @@
         FEE_TOKEN[10] = 0xDA10009cBd5D07dd0CeCc66161FC93D7c9000da1; // Optimism (DAI)
         FEE_TOKEN[8453] = 0x50c5725949A6F0c72E6C4a641F24049A917DB0Cb; // Base (DAI)
         FEE_TOKEN[59144] = 0x4AF15ec2A0BD43Db75dd04E62FAA3B8EF36b00d5; // Linea (DAI)
-<<<<<<< HEAD
-        FEE_TOKEN[146] = 0x29219dd400f2Bf60E5a23d13Be72B486D4038894; // Sonic (USDC) 
-=======
+        FEE_TOKEN[146] = 0x29219dd400f2Bf60E5a23d13Be72B486D4038894; // Sonic (USDC)
         FEE_TOKEN[130] = 0x20CAb320A855b39F724131C69424240519573f81; // Unichain (DAI)
->>>>>>> ad9a0c8f
 
         address deployer = vm.envAddress("DEPLOYER_ADDRESS");
         address feeBankOwner = deployer;
