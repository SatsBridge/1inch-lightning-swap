--- conflicted
+++ resolved
@@ -38,8 +38,10 @@
       - run: yarn
       - run: yarn coverage
       - uses: codecov/codecov-action@v3
-<<<<<<< HEAD
-  
+        with:
+          token: ${{ secrets.CODECOV_TOKEN }}
+
+
   foundry:
     name: Foundry project
     runs-on: ubuntu-latest
@@ -93,7 +95,5 @@
       - name: Run coverage
         run: forge coverage --report lcov --ir-minimum
       - uses: codecov/codecov-action@v3
-=======
->>>>>>> 7d89affd
         with:
           token: ${{ secrets.CODECOV_TOKEN }}
