--- conflicted
+++ resolved
@@ -20,13 +20,7 @@
     "doc": "forge doc --build --out documentation",
     "lint": "solhint --max-warnings 0 \"**/*.sol\"",
     "lint:fix": "solhint --max-warnings 0 \"**/*.sol\" --fix",
-<<<<<<< HEAD
-    "test": "forge test -vvv",
-    "test:lite": "FOUNDRY_PROFILE=lite forge test -vvv",
-    "snapshot": "forge snapshot"
-=======
     "test": "forge snapshot -vvv",
     "test:lite": "FOUNDRY_PROFILE=lite forge test -vvv"
->>>>>>> 9c8f3463
   }
 }