--- conflicted
+++ resolved
@@ -36,16 +36,10 @@
     "coverage": "mkdir -p coverage && forge coverage --report lcov --ir-minimum --report-file coverage/lcov.info",
     "coverage:html": "bash scripts/coverage.sh",
     "doc": "forge doc --build --out documentation",
-<<<<<<< HEAD
     "lint": "solhint --max-warnings 0 \"contracts/**/*.sol\" \"test/**/*.sol\"",
     "lint:js": "eslint .",
     "lint:fix": "solhint --max-warnings 0 \"contracts/**/*.sol\" \"test/**/*.sol\" --fix",
-    "test": "forge snapshot -vvv",
-=======
-    "lint": "solhint --max-warnings 0 \"**/*.sol\"",
-    "lint:fix": "solhint --max-warnings 0 \"**/*.sol\" --fix",
     "test": "forge snapshot --no-match-test \"testFuzz_*\" && forge test -vvv --gas-report",
->>>>>>> 1c453610
     "test:lite": "FOUNDRY_PROFILE=lite forge test -vvv"
   },
   "dependencies": {}
