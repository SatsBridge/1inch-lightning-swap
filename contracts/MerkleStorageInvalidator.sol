--- conflicted
+++ resolved
@@ -61,14 +61,9 @@
         }
         uint240 rootShortened = uint240(uint256(extraDataArgs.hashlockInfo));
         bytes32 key = keccak256(abi.encodePacked(orderHash, rootShortened));
-<<<<<<< HEAD
-        if (takerData.idx < lastValidated[key].index) revert InvalidIndex();
         bytes32 rootCalculated = takerData.proof.processProofCalldata(
             keccak256(abi.encodePacked(uint64(takerData.idx), takerData.secretHash))
         );
-=======
-        bytes32 rootCalculated = takerData.proof.processProofCalldata(keccak256(abi.encodePacked(takerData.idx, takerData.secretHash)));
->>>>>>> 4e6e7b62
         if (uint240(uint256(rootCalculated)) != rootShortened) revert InvalidProof();
         lastValidated[key] = ValidationData(takerData.idx + 1, takerData.secretHash);
     }
