// SPDX-License-Identifier: MIT

pragma solidity 0.8.23;

import { IERC20 } from "@openzeppelin/contracts/token/ERC20/IERC20.sol";

import { IOrderMixin, SimpleSettlementExtension } from "@1inch/limit-order-settlement/contracts/SimpleSettlementExtension.sol";
import { Address, AddressLib } from "@1inch/solidity-utils/contracts/libraries/AddressLib.sol";
import { SafeERC20 } from "@1inch/solidity-utils/contracts/libraries/SafeERC20.sol";
import { ClonesWithImmutableArgs } from "clones-with-immutable-args/ClonesWithImmutableArgs.sol";

import { IEscrowFactory } from "./interfaces/IEscrowFactory.sol";
import { Escrow } from "./Escrow.sol";

contract EscrowFactory is IEscrowFactory, SimpleSettlementExtension {
    using AddressLib for Address;
    using ClonesWithImmutableArgs for address;
    using SafeERC20 for IERC20;

    address public immutable IMPLEMENTATION;

<<<<<<< HEAD
    constructor(address implementation, address limitOrderProtocol, IERC20 token)
        SimpleSettlementExtension(limitOrderProtocol, token)
    {
=======
    /// @dev Modifier to check if the caller is the limit order protocol contract.
    modifier onlyLimitOrderProtocol {
        if (msg.sender != LIMIT_ORDER_PROTOCOL) revert OnlyLimitOrderProtocol();
        _;
    }

    constructor(address implementation, address limitOrderProtocol) {
>>>>>>> ac55906a
        IMPLEMENTATION = implementation;
    }

    /**
     * @dev Creates a new escrow contract for maker.
     */
    function _postInteraction(
        IOrderMixin.Order calldata order,
        bytes calldata /* extension */,
        bytes32 orderHash,
        address taker,
        uint256 makingAmount,
        uint256 takingAmount,
        uint256 /* remainingMakingAmount */,
        bytes calldata extraData
    ) internal override {
        (
            uint256 resolverFee,
            address integrator,
            uint256 integrationFee,
            bytes calldata dataReturned
        ) = _parseFeeData(extraData, order.makingAmount, makingAmount, takingAmount);

        bytes calldata extraDataParams = dataReturned[:320];
        bytes calldata whitelist = dataReturned[320:];

        if (!_isWhitelisted(whitelist, taker)) revert ResolverIsNotWhitelisted();

        _chargeFee(taker, resolverFee);
        if (integrationFee > 0) {
            IERC20(order.takerAsset.get()).safeTransferFrom(taker, integrator, integrationFee);
        }

        bytes memory interactionParams = abi.encode(
            order.maker,
            taker,
            block.chainid, // srcChainId
            order.makerAsset.get(), // srcToken
            makingAmount, // srcAmount
            takingAmount // dstAmount
        );
        bytes memory data = abi.encodePacked(
            block.timestamp, // deployedAt
            interactionParams,
            extraDataParams
        );
        // Salt is orderHash
        address escrow = ClonesWithImmutableArgs.addressOfClone3(orderHash);
        if (IERC20(order.makerAsset.get()).balanceOf(escrow) < makingAmount) revert InsufficientEscrowBalance();
        _createEscrow(data, orderHash);
    }

    /**
     * @dev Creates a new escrow contract for taker.
     */
    function createEscrow(DstEscrowImmutablesCreation calldata dstEscrowImmutables) external {
        if (
            block.timestamp +
            dstEscrowImmutables.timelocks.finality +
            dstEscrowImmutables.timelocks.unlock +
            dstEscrowImmutables.timelocks.publicUnlock >
            dstEscrowImmutables.srcCancellationTimestamp
        ) revert InvalidCreationTime();
        bytes memory data = abi.encode(
            block.timestamp, // deployedAt
            dstEscrowImmutables.hashlock,
            dstEscrowImmutables.maker,
            dstEscrowImmutables.taker,
            block.chainid,
            dstEscrowImmutables.token,
            dstEscrowImmutables.amount,
            dstEscrowImmutables.safetyDeposit,
            dstEscrowImmutables.timelocks.finality,
            dstEscrowImmutables.timelocks.unlock,
            dstEscrowImmutables.timelocks.publicUnlock
        );
        bytes32 salt = keccak256(abi.encodePacked(data, msg.sender));
        Escrow escrow = _createEscrow(data, salt);
        IERC20(dstEscrowImmutables.token).safeTransferFrom(
            msg.sender, address(escrow), dstEscrowImmutables.amount + dstEscrowImmutables.safetyDeposit
        );
    }

    function addressOfEscrow(bytes32 salt) external view returns (address) {
        return ClonesWithImmutableArgs.addressOfClone3(salt);
    }

    function _createEscrow(
        bytes memory data,
        bytes32 salt
    ) private returns (Escrow clone) {
        clone = Escrow(IMPLEMENTATION.clone3(data, salt));
    }

    function _isWhitelisted(bytes calldata /* whitelist */, address /* resolver */) internal view override returns (bool) {
        return true;
    }
}<|MERGE_RESOLUTION|>--- conflicted
+++ resolved
@@ -2,6 +2,7 @@
 
 pragma solidity 0.8.23;
 
+import { IOrderMixin } from "@1inch/limit-order-protocol-contract/contracts/interfaces/IOrderMixin.sol";
 import { IERC20 } from "@openzeppelin/contracts/token/ERC20/IERC20.sol";
 
 import { IOrderMixin, SimpleSettlementExtension } from "@1inch/limit-order-settlement/contracts/SimpleSettlementExtension.sol";
@@ -19,19 +20,9 @@
 
     address public immutable IMPLEMENTATION;
 
-<<<<<<< HEAD
     constructor(address implementation, address limitOrderProtocol, IERC20 token)
         SimpleSettlementExtension(limitOrderProtocol, token)
     {
-=======
-    /// @dev Modifier to check if the caller is the limit order protocol contract.
-    modifier onlyLimitOrderProtocol {
-        if (msg.sender != LIMIT_ORDER_PROTOCOL) revert OnlyLimitOrderProtocol();
-        _;
-    }
-
-    constructor(address implementation, address limitOrderProtocol) {
->>>>>>> ac55906a
         IMPLEMENTATION = implementation;
     }
 
@@ -122,8 +113,8 @@
     function _createEscrow(
         bytes memory data,
         bytes32 salt
-    ) private returns (Escrow clone) {
-        clone = Escrow(IMPLEMENTATION.clone3(data, salt));
+    ) private returns (EscrowRegistry clone) {
+        clone = EscrowRegistry(IMPLEMENTATION.clone3(data, salt));
     }
 
     function _isWhitelisted(bytes calldata /* whitelist */, address /* resolver */) internal view override returns (bool) {
