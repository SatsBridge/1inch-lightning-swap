--- conflicted
+++ resolved
@@ -28,19 +28,6 @@
     using SafeERC20 for IERC20;
     using TimelocksLib for Timelocks;
 
-<<<<<<< HEAD
-    uint256 internal constant _EXTRA_DATA_PARAMS_OFFSET = 4;
-    uint256 internal constant _WHITELIST_OFFSET = 228;
-    // Address of the escrow contract implementation to clone.
-    address public immutable IMPLEMENTATION;
-
-    constructor(
-        address implementation,
-        address limitOrderProtocol,
-        IERC20 token
-    ) SimpleSettlementExtension(limitOrderProtocol, token) {
-        IMPLEMENTATION = implementation;
-=======
     uint256 private constant _SRC_DEPOSIT_OFFSET = 100;
     uint256 private constant _DST_DEPOSIT_OFFSET = 116;
     uint256 private constant _TIMELOCKS_OFFSET = 192;
@@ -51,13 +38,14 @@
     // Address of the destination escrow contract implementation to clone.
     address public immutable IMPL_DST;
 
-    constructor(address implSrc, address implDst, address limitOrderProtocol, IERC20 token)
-        BaseExtension(limitOrderProtocol)
-        FeeBankCharger(token)
-    {
+    constructor(
+        address implSrc,
+        address implDst,
+        address limitOrderProtocol,
+        IERC20 token
+    ) BaseExtension(limitOrderProtocol) FeeBankCharger(token) {
         IMPL_SRC = implSrc;
         IMPL_DST = implDst;
->>>>>>> 9c8f3463
     }
 
     /**
@@ -86,14 +74,7 @@
             order, extension, orderHash, taker, makingAmount, takingAmount, remainingMakingAmount, extraData[_SRC_IMMUTABLES_LENGTH:]
         );
 
-<<<<<<< HEAD
-        uint256 timelocksData =  uint256(bytes32(extraData[_WHITELIST_OFFSET - 32:_WHITELIST_OFFSET]));
-        Timelocks timelocks = Timelocks.wrap(timelocksData).setDeployedAt(block.timestamp);
-=======
-        Timelocks timelocks = Timelocks.wrap(
-            uint256(bytes32(extraData[_TIMELOCKS_OFFSET:_SRC_IMMUTABLES_LENGTH]))
-        ).setDeployedAt(block.timestamp);
->>>>>>> 9c8f3463
+        Timelocks timelocks = Timelocks.wrap(uint256(bytes32(extraData[_TIMELOCKS_OFFSET:_SRC_IMMUTABLES_LENGTH]))).setDeployedAt(block.timestamp);
 
         // Prepare immutables for the escrow contract.
         // 10 * 32 bytes
@@ -108,25 +89,9 @@
             mstore(add(data, 0x140), timelocks)
         }
 
-<<<<<<< HEAD
-        address escrow = _createEscrow(data, 0);
-        // 4 bytes for a fee +  3 * 32 bytes for hashlock, dstChainId and dstToken
-        // srcSafetyDeposit is the first 16 bytes in the `deposits`
-        uint256 safetyDeposit = uint128(bytes16(extraData[100:116]));
-        if (escrow.balance < safetyDeposit || IERC20(order.makerAsset.get()).safeBalanceOf(escrow) < makingAmount) {
-            revert InsufficientEscrowBalance();
-        }
-
-        uint256 resolverFee = _getResolverFee(uint256(uint32(bytes4(extraData[:4]))), order.makingAmount, makingAmount);
-        _chargeFee(taker, resolverFee);
-=======
         address escrow = _createEscrow(IMPL_SRC, data, 0);
         uint256 safetyDeposit = uint128(bytes16(extraData[_SRC_DEPOSIT_OFFSET:_DST_DEPOSIT_OFFSET]));
-        if (
-            escrow.balance < safetyDeposit ||
-            IERC20(order.makerAsset.get()).safeBalanceOf(escrow) < makingAmount
-        ) revert InsufficientEscrowBalance();
->>>>>>> 9c8f3463
+        if (escrow.balance < safetyDeposit || IERC20(order.makerAsset.get()).safeBalanceOf(escrow) < makingAmount) revert InsufficientEscrowBalance();
     }
 
     /**
@@ -149,13 +114,8 @@
         if (timelocks.dstCancellationStart() > dstImmutables.srcCancellationTimestamp) revert InvalidCreationTime();
 
         // solhint-disable-next-line no-inline-assembly
-<<<<<<< HEAD
         assembly ("memory-safe") {
-            // Copy DstEscrowImmutablesCreation excluding timelocks
-=======
-        assembly("memory-safe") {
             // Copy EscrowImmutablesCreation excluding timelocks
->>>>>>> 9c8f3463
             calldatacopy(add(data, 0x20), dstImmutables, 0xc0)
             mstore(add(data, 0xe0), timelocks)
         }
@@ -189,16 +149,11 @@
      * @param data Encoded immutable args.
      * @return clone The address of the created escrow contract.
      */
-<<<<<<< HEAD
-    function _createEscrow(bytes memory data, uint256 value) private returns (address clone) {
-        clone = IMPLEMENTATION.clone2(data, value);
-=======
     function _createEscrow(
         address implementation,
         bytes memory data,
         uint256 value
     ) private returns (address clone) {
         clone = implementation.clone2(data, value);
->>>>>>> 9c8f3463
     }
 }