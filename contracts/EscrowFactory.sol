--- conflicted
+++ resolved
@@ -37,19 +37,12 @@
     // Address of the destination escrow contract implementation to clone.
     address public immutable IMPL_DST;
 
-<<<<<<< HEAD
     constructor(
         address implSrc,
         address implDst,
         address limitOrderProtocol,
         IERC20 token
-    ) BaseExtension(limitOrderProtocol) FeeBankCharger(token) {
-=======
-    constructor(address implSrc, address implDst, address limitOrderProtocol, IERC20 token)
-        BaseExtension(limitOrderProtocol)
-        ResolverFeeExtension(token)
-    {
->>>>>>> 9ec14887
+    ) BaseExtension(limitOrderProtocol) ResolverFeeExtension(token) {
         IMPL_SRC = implSrc;
         IMPL_DST = implDst;
     }
@@ -75,11 +68,7 @@
         uint256 takingAmount,
         uint256 remainingMakingAmount,
         bytes calldata extraData
-<<<<<<< HEAD
-    ) internal override(WhitelistExtension, FeeResolverExtension) {
-=======
-    ) internal override (WhitelistExtension, ResolverFeeExtension) {
->>>>>>> 9ec14887
+    ) internal override(WhitelistExtension, ResolverFeeExtension) {
         super._postInteraction(
             order, extension, orderHash, taker, makingAmount, takingAmount, remainingMakingAmount, extraData[_SRC_IMMUTABLES_LENGTH:]
         );
