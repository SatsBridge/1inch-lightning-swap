// SPDX-License-Identifier: MIT

pragma solidity 0.8.23;

import { IOrderMixin } from "limit-order-protocol/interfaces/IOrderMixin.sol";
import { IERC20 } from "openzeppelin-contracts/token/ERC20/IERC20.sol";

import { SimpleSettlementExtension } from "limit-order-settlement/SimpleSettlementExtension.sol";
import { Address, AddressLib } from "solidity-utils/libraries/AddressLib.sol";
import { SafeERC20 } from "solidity-utils/libraries/SafeERC20.sol";
import { ClonesWithImmutableArgs } from "clones-with-immutable-args/ClonesWithImmutableArgs.sol";

import { PackedAddresses, PackedAddressesLib } from "./libraries/PackedAddressesLib.sol";
import { Timelocks, TimelocksLib } from "./libraries/TimelocksLib.sol";
import { IEscrowFactory } from "./interfaces/IEscrowFactory.sol";

/**
 * @title Escrow Factory contract
 * @notice Contract to create escrow contracts for cross-chain atomic swap.
 */
contract EscrowFactory is IEscrowFactory, SimpleSettlementExtension {
    using AddressLib for Address;
    using ClonesWithImmutableArgs for address;
    using PackedAddressesLib for PackedAddresses;
    using SafeERC20 for IERC20;
    using TimelocksLib for Timelocks;

    uint256 internal constant _EXTRA_DATA_PARAMS_OFFSET = 4;
    uint256 internal constant _WHITELIST_OFFSET = 228;
    // Address of the escrow contract implementation to clone.
    address public immutable IMPLEMENTATION;

    constructor(
        address implementation,
        address limitOrderProtocol,
        IERC20 token
    ) SimpleSettlementExtension(limitOrderProtocol, token) {
        IMPLEMENTATION = implementation;
    }

    /**
     * @notice Creates a new escrow contract for maker on the source chain.
     * @dev The caller must be whitelisted and pre-send the safety deposit in a native token
     * to a pre-computed deterministic address of the created escrow.
     * The external postInteraction function call will be made from the Limit Order Protocol
     * after all funds have been transferred. See {IPostInteraction-postInteraction}.
     * `extraData` consists of:
     *   - 4 bytes for the fee
     *   - 7 * 32 bytes for hashlock, packedAddresses (2 * 32), dstChainId, dstToken, deposits and timelocks
     *   - whitelist
     */
    function _postInteraction(
        IOrderMixin.Order calldata order,
        bytes calldata, /* extension */
        bytes32 orderHash,
        address taker,
        uint256 makingAmount,
        uint256 takingAmount,
        uint256, /* remainingMakingAmount */
        bytes calldata extraData
    ) internal override {
        {
            bytes calldata whitelist = extraData[_WHITELIST_OFFSET:];
            if (!_isWhitelisted(whitelist, taker)) revert ResolverIsNotWhitelisted();
        }

        Timelocks timelocks = Timelocks.wrap(uint256(bytes32(extraData[_WHITELIST_OFFSET - 32:_WHITELIST_OFFSET])))
            .setDeployedAt(block.timestamp);

        // Prepare immutables for the escrow contract.
        // 10 * 32 bytes
        bytes memory data = new bytes(0x140);
        // solhint-disable-next-line no-inline-assembly
        assembly ("memory-safe") {
            mstore(add(data, 0x20), orderHash)
            mstore(add(data, 0x40), makingAmount) // srcAmount
            mstore(add(data, 0x60), takingAmount) // dstAmount
            // Copy hashlock, packedAddresses, dstChainId, dstToken, deposits: 6 * 32 bytes
            calldatacopy(add(data, 0x80), add(extraData.offset, _EXTRA_DATA_PARAMS_OFFSET), 0xc0)
            mstore(add(data, 0x140), timelocks)
        }

        address escrow = _createEscrow(data, 0);
        // 4 bytes for a fee +  3 * 32 bytes for hashlock, dstChainId and dstToken
        // srcSafetyDeposit is the first 16 bytes in the `deposits`
        uint256 safetyDeposit = uint128(bytes16(extraData[100:116]));
        if (escrow.balance < safetyDeposit || IERC20(order.makerAsset.get()).safeBalanceOf(escrow) < makingAmount) {
            revert InsufficientEscrowBalance();
        }

        uint256 resolverFee = _getResolverFee(uint256(uint32(bytes4(extraData[:4]))), order.makingAmount, makingAmount);
        _chargeFee(taker, resolverFee);
    }

    /**
     * @notice See {IEscrowFactory-createDstEscrow}.
     */
    function createDstEscrow(DstEscrowImmutablesCreation calldata dstImmutables) external payable {
        uint256 nativeAmount = dstImmutables.args.safetyDeposit;
        address token = dstImmutables.args.packedAddresses.token();
        // If the destination token is native, add its amount to the safety deposit.
        if (token == address(0)) {
            nativeAmount += dstImmutables.args.amount;
        }
        if (msg.value < nativeAmount) revert InsufficientEscrowBalance();

<<<<<<< HEAD
        // Check that the escrow cancellation will start not later than the cancellation time on the source chain.
        if (dstImmutables.args.timelocks.dstCancellationStart(block.timestamp) > dstImmutables.srcCancellationTimestamp)
        {
            revert InvalidCreationTime();
        }

=======
>>>>>>> 14a544bd
        // 7 * 32 bytes for DstEscrowImmutablesCreation
        bytes memory data = new bytes(0xe0);
        Timelocks timelocks = dstImmutables.args.timelocks.setDeployedAt(block.timestamp);

        // Check that the escrow cancellation will start not later than the cancellation time on the source chain.
        if (timelocks.dstCancellationStart() > dstImmutables.srcCancellationTimestamp) revert InvalidCreationTime();

        // solhint-disable-next-line no-inline-assembly
        assembly ("memory-safe") {
            // Copy DstEscrowImmutablesCreation excluding timelocks
            calldatacopy(add(data, 0x20), dstImmutables, 0xc0)
            mstore(add(data, 0xe0), timelocks)
        }

        address escrow = _createEscrow(data, msg.value);
        if (token != address(0)) {
            IERC20(dstImmutables.args.packedAddresses.token()).safeTransferFrom(
                msg.sender, escrow, dstImmutables.args.amount
            );
        }
    }

    /**
     * @notice See {IEscrowFactory-addressOfEscrow}.
     */
    function addressOfEscrow(bytes memory data) public view returns (address) {
        return ClonesWithImmutableArgs.addressOfClone2(IMPLEMENTATION, data);
    }

    /**
     * @notice Creates a new escrow contract with immutable arguments.
     * @dev The escrow contract is a proxy clone created using the create2 pattern.
     * @param data Encoded immutable args.
     * @return clone The address of the created escrow contract.
     */
    function _createEscrow(bytes memory data, uint256 value) private returns (address clone) {
        clone = IMPLEMENTATION.clone2(data, value);
    }
}<|MERGE_RESOLUTION|>--- conflicted
+++ resolved
@@ -51,12 +51,12 @@
      */
     function _postInteraction(
         IOrderMixin.Order calldata order,
-        bytes calldata, /* extension */
+        bytes calldata /* extension */,
         bytes32 orderHash,
         address taker,
         uint256 makingAmount,
         uint256 takingAmount,
-        uint256, /* remainingMakingAmount */
+        uint256 /* remainingMakingAmount */,
         bytes calldata extraData
     ) internal override {
         {
@@ -104,15 +104,6 @@
         }
         if (msg.value < nativeAmount) revert InsufficientEscrowBalance();
 
-<<<<<<< HEAD
-        // Check that the escrow cancellation will start not later than the cancellation time on the source chain.
-        if (dstImmutables.args.timelocks.dstCancellationStart(block.timestamp) > dstImmutables.srcCancellationTimestamp)
-        {
-            revert InvalidCreationTime();
-        }
-
-=======
->>>>>>> 14a544bd
         // 7 * 32 bytes for DstEscrowImmutablesCreation
         bytes memory data = new bytes(0xe0);
         Timelocks timelocks = dstImmutables.args.timelocks.setDeployedAt(block.timestamp);
