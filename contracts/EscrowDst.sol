--- conflicted
+++ resolved
@@ -58,11 +58,7 @@
         // Check that it's a cancellation period.
         if (block.timestamp < immutables.timelocks.dstCancellationStart()) revert InvalidCancellationTime();
 
-<<<<<<< HEAD
-        IERC20(immutables.token.get()).safeTransfer(immutables.taker.get(), immutables.amount);
-=======
-        _uniTransfer(immutables.token.get(), taker, immutables.amount);
->>>>>>> 7acbf158
+        _uniTransfer(immutables.token.get(), immutables.taker.get(), immutables.amount);
 
         // Send the safety deposit to the caller.
         _ethTransfer(msg.sender, immutables.safetyDeposit);
