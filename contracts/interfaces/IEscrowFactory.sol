// SPDX-License-Identifier: MIT

pragma solidity ^0.8.0;

import { IEscrowDst } from "./IEscrowDst.sol";

interface IEscrowFactory {
    /**
     * token, amount and safetyDeposit are related to the destination chain.
<<<<<<< HEAD
     */
    struct DstEscrowImmutablesCreation {
        IEscrow.DstEscrowImmutables args;
=======
    */
    struct EscrowImmutablesCreation {
        IEscrowDst.EscrowImmutables args;
>>>>>>> 9c8f3463
        // Start of the cancellation period for the source chain.
        uint256 srcCancellationTimestamp;
    }

    error InsufficientEscrowBalance();
    error InvalidCreationTime();

    /**
     * @notice Creates a new escrow contract for taker on the destination chain.
     * @dev The caller must send the safety deposit in the native token along with the function call
     * and approve the destination token to be transferred to the created escrow.
     * @param dstImmutables The immutables of the escrow contract that are used in deployment.
     */
    function createDstEscrow(EscrowImmutablesCreation calldata dstImmutables) external payable;

    /**
     * @notice Returns the deterministic address of the source escrow based on the salt.
     * @param data The immutable arguments used to deploy escrow.
     * @return The computed address of the escrow.
     */
    function addressOfEscrowSrc(bytes memory data) external view returns (address);

    /**
     * @notice Returns the deterministic address of the destination escrow based on the salt.
     * @param data The immutable arguments used to deploy escrow.
     * @return The computed address of the escrow.
     */
    function addressOfEscrowDst(bytes memory data) external view returns (address);
}<|MERGE_RESOLUTION|>--- conflicted
+++ resolved
@@ -7,15 +7,9 @@
 interface IEscrowFactory {
     /**
      * token, amount and safetyDeposit are related to the destination chain.
-<<<<<<< HEAD
-     */
-    struct DstEscrowImmutablesCreation {
-        IEscrow.DstEscrowImmutables args;
-=======
     */
     struct EscrowImmutablesCreation {
         IEscrowDst.EscrowImmutables args;
->>>>>>> 9c8f3463
         // Start of the cancellation period for the source chain.
         uint256 srcCancellationTimestamp;
     }
