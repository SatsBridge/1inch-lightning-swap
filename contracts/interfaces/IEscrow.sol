// SPDX-License-Identifier: MIT

pragma solidity ^0.8.0;

/**
 * @title Base Escrow interface for cross-chain atomic swap.
 * @notice Interface implies locking funds initially and then unlocking them with verification of the secret presented.
 */
interface IEscrow {
<<<<<<< HEAD
    // Data for the source chain order immutables.
    struct SrcEscrowImmutables {
        bytes32 orderHash;
        uint256 srcAmount;
        uint256 dstAmount;
        // --- Extra data ---
        // Hash of the secret.
        bytes32 hashlock;
        // maker, taker, token in two 32-byte slots
        PackedAddresses packedAddresses;
        uint256 dstChainId;
        Address dstToken;
        // 16 bytes for srcSafetyDeposit and 16 bytes for dstSafetyDeposit.
        uint256 deposits;
        Timelocks timelocks;
    }

    /**
     * Data for the destination chain order immutables.
     * token, amount and safetyDeposit are related to the destination chain.
     */
    struct DstEscrowImmutables {
        bytes32 orderHash;
        // Hash of the secret.
        bytes32 hashlock;
        // maker, taker, token in two 32-byte slots
        PackedAddresses packedAddresses;
        uint256 amount;
        uint256 safetyDeposit;
        Timelocks timelocks;
    }

=======
>>>>>>> 9c8f3463
    error InvalidCaller();
    error InvalidCancellationTime();
    error InvalidRescueTime();
    error InvalidSecret();
    error InvalidWithdrawalTime();
    error NativeTokenSendingFailure();
    error InvalidRescueDelay();

    /**
     * @notice Withdraws funds to a predetermined recipient.
     * @dev Withdrawal can only be made during the withdrawal period and with secret with hash matches the hashlock.
     * The safety deposit is sent to the caller.
     * @param secret The secret that unlocks the escrow.
     */
    function withdraw(bytes32 secret) external;

    /**
     * @notice Cancels the escrow and returns tokens to a predetermined recipient.
     * @dev The escrow can only be cancelled during the cancellation period.
     * The safety deposit is sent to the caller.
     */
    function cancel() external;

    /**
     * @notice Rescues funds from the escrow.
     * @dev Funds can only be rescued by the taker after the rescue delay.
     * @param token The address of the token to rescue. Zero address for native token.
     * @param amount The amount of tokens to rescue.
     */
    function rescueFunds(address token, uint256 amount) external;
}<|MERGE_RESOLUTION|>--- conflicted
+++ resolved
@@ -7,41 +7,6 @@
  * @notice Interface implies locking funds initially and then unlocking them with verification of the secret presented.
  */
 interface IEscrow {
-<<<<<<< HEAD
-    // Data for the source chain order immutables.
-    struct SrcEscrowImmutables {
-        bytes32 orderHash;
-        uint256 srcAmount;
-        uint256 dstAmount;
-        // --- Extra data ---
-        // Hash of the secret.
-        bytes32 hashlock;
-        // maker, taker, token in two 32-byte slots
-        PackedAddresses packedAddresses;
-        uint256 dstChainId;
-        Address dstToken;
-        // 16 bytes for srcSafetyDeposit and 16 bytes for dstSafetyDeposit.
-        uint256 deposits;
-        Timelocks timelocks;
-    }
-
-    /**
-     * Data for the destination chain order immutables.
-     * token, amount and safetyDeposit are related to the destination chain.
-     */
-    struct DstEscrowImmutables {
-        bytes32 orderHash;
-        // Hash of the secret.
-        bytes32 hashlock;
-        // maker, taker, token in two 32-byte slots
-        PackedAddresses packedAddresses;
-        uint256 amount;
-        uint256 safetyDeposit;
-        Timelocks timelocks;
-    }
-
-=======
->>>>>>> 9c8f3463
     error InvalidCaller();
     error InvalidCancellationTime();
     error InvalidRescueTime();
