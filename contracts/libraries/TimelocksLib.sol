--- conflicted
+++ resolved
@@ -54,15 +54,10 @@
      * @param timelocks The timelocks to get the rescue delay from.
      * @return The start of the rescue period.
      */
-<<<<<<< HEAD
-    function srcFinalityDuration(Timelocks timelocks) internal pure returns (uint256) {
-        return Timelocks.unwrap(timelocks) >> _SRC_FINALITY_OFFSET & _TIMELOCK_MASK;
-=======
     function rescueStart(Timelocks timelocks, uint256 rescueDelay) internal pure returns (uint256) {
         unchecked {
             return uint32(Timelocks.unwrap(timelocks)) + rescueDelay;
         }
->>>>>>> 14a544bd
     }
 
     // ----- Source chain timelocks ----- //
