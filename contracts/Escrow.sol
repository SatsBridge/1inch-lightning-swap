--- conflicted
+++ resolved
@@ -45,13 +45,8 @@
 
         // Check that it's a withdrawal period.
         if (
-<<<<<<< HEAD
-            block.timestamp < timelocks.srcWithdrawalStart(deployedAt)
-                || block.timestamp >= timelocks.srcCancellationStart(deployedAt)
-=======
-            block.timestamp < timelocks.srcWithdrawalStart() ||
-            block.timestamp >= timelocks.srcCancellationStart()
->>>>>>> 14a544bd
+            block.timestamp < timelocks.srcWithdrawalStart()
+                || block.timestamp >= timelocks.srcCancellationStart()
         ) revert InvalidWithdrawalTime();
 
         _checkSecretAndTransfer(
@@ -83,13 +78,8 @@
 
         // Check that the caller is a taker if it's the private cancellation period.
         if (
-<<<<<<< HEAD
-            block.timestamp < timelocks.srcPubCancellationStart(deployedAt)
+            block.timestamp < timelocks.srcPubCancellationStart()
                 && msg.sender != escrowImmutables.packedAddresses.taker()
-=======
-            block.timestamp < timelocks.srcPubCancellationStart() &&
-            msg.sender != escrowImmutables.packedAddresses.taker()
->>>>>>> 14a544bd
         ) {
             revert InvalidCaller();
         }
@@ -124,24 +114,14 @@
 
         // Check that it's a withdrawal period.
         if (
-<<<<<<< HEAD
-            block.timestamp < timelocks.dstWithdrawalStart(deployedAt)
-                || block.timestamp >= timelocks.dstCancellationStart(deployedAt)
-=======
-            block.timestamp < timelocks.dstWithdrawalStart() ||
-            block.timestamp >= timelocks.dstCancellationStart()
->>>>>>> 14a544bd
+            block.timestamp < timelocks.dstWithdrawalStart()
+                || block.timestamp >= timelocks.dstCancellationStart()
         ) revert InvalidWithdrawalTime();
 
         // Check that the caller is a taker if it's the private withdrawal period.
         if (
-<<<<<<< HEAD
-            block.timestamp < timelocks.dstPubWithdrawalStart(deployedAt)
+            block.timestamp < timelocks.dstPubWithdrawalStart()
                 && msg.sender != escrowImmutables.packedAddresses.taker()
-=======
-            block.timestamp < timelocks.dstPubWithdrawalStart() &&
-            msg.sender != escrowImmutables.packedAddresses.taker()
->>>>>>> 14a544bd
         ) revert InvalidCaller();
 
         _checkSecretAndTransfer(
@@ -168,14 +148,7 @@
         if (msg.sender != taker) revert InvalidCaller();
 
         // Check that it's a cancellation period.
-<<<<<<< HEAD
-        if (block.timestamp < escrowImmutables.timelocks.dstCancellationStart(escrowImmutables.timelocks.deployedAt()))
-        {
-=======
-        if (
-            block.timestamp < escrowImmutables.timelocks.dstCancellationStart()
-        ) {
->>>>>>> 14a544bd
+        if (block.timestamp < escrowImmutables.timelocks.dstCancellationStart()) {
             revert InvalidCancellationTime();
         }
 
